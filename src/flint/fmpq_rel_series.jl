###############################################################################
#
#   fmpq_rel_series.jl : Power series over flint fmpq rationals
#
###############################################################################

export fmpq_rel_series, FmpqRelSeriesRing

###############################################################################
#
#   Data type and parent object methods
#
###############################################################################

function O(a::fmpq_rel_series)
   val = pol_length(a) + valuation(a) - 1
   val < 0 && throw(DomainError())
   z = fmpq_rel_series(Array(fmpq, 0), 0, val, val)
   z.parent = parent(a)
   return z
end

elem_type(::FmpqRelSeriesRing) = fmpq_rel_series

parent_type(::Type{fmpq_rel_series}) = FmpqRelSeriesRing

base_ring(R::FmpqRelSeriesRing) = R.base_ring

var(a::FmpqRelSeriesRing) = a.S

###############################################################################
#
#   Basic manipulation
#
###############################################################################    
   
max_precision(R::FmpqRelSeriesRing) = R.prec_max

function normalise(a::fmpq_rel_series, len::Int)
   if len > 0
      c = fmpq()
      ccall((:fmpq_poly_get_coeff_fmpq, :libflint), Void, 
         (Ptr{fmpq}, Ptr{fmpq_rel_series}, Int), &c, &a, len - 1)
   end
   while len > 0 && iszero(c)
      len -= 1
      if len > 0
         ccall((:fmpq_poly_get_coeff_fmpq, :libflint), Void, 
            (Ptr{fmpq}, Ptr{fmpq_rel_series}, Int), &c, &a, len - 1)
      end
   end
   return len
end

function pol_length(x::fmpq_rel_series)
   return ccall((:fmpq_poly_length, :libflint), Int, (Ptr{fmpq_rel_series},), &x)
end

precision(x::fmpq_rel_series) = x.prec

function polcoeff(x::fmpq_rel_series, n::Int)
   if n < 0
      return fmpq(0)
   end
   z = fmpq()
   ccall((:fmpq_poly_get_coeff_fmpq, :libflint), Void, 
         (Ptr{fmpq}, Ptr{fmpq_rel_series}, Int), &z, &x, n)
   return z
end

zero(R::FmpqRelSeriesRing) = R(0)

one(R::FmpqRelSeriesRing) = R(1)

function gen(R::FmpqRelSeriesRing)
   z = fmpq_rel_series([fmpq(1)], 1, max_precision(R) + 1, 1)
   z.parent = R
   return z
end

function deepcopy_internal(a::fmpq_rel_series, dict::ObjectIdDict)
   z = fmpq_rel_series(a)
   z.prec = a.prec
   z.val = a.val
   z.parent = parent(a)
   return z
end

function renormalize!(z::fmpq_rel_series)
   i = 0
   zlen = pol_length(z)
   zval = valuation(z)
   zprec = precision(z)
   while i < zlen && polcoeff(z, i) == 0
      i += 1
   end
   z.prec = zprec
   if i == zlen
      z.val = zprec
   else
      z.val = zval + i
      ccall((:fmpq_poly_shift_right, :libflint), Void,
            (Ptr{fmpq_rel_series}, Ptr{fmpq_rel_series}, Int), &z, &z, i)
   end
   return nothing
end

###############################################################################
#
#   String I/O
#
###############################################################################

function show(io::IO, a::FmpqRelSeriesRing)
   print(io, "Univariate power series ring in ", var(a), " over ")
   show(io, base_ring(a))
end

show_minus_one(::Type{fmpq_rel_series}) = show_minus_one(fmpq)

###############################################################################
#
#   Unary operators
#
###############################################################################

function -(x::fmpq_rel_series)
   z = parent(x)()
   ccall((:fmpq_poly_neg, :libflint), Void, 
                (Ptr{fmpq_rel_series}, Ptr{fmpq_rel_series}), 
               &z, &x)
   z.prec = x.prec
   z.val = x.val
   return z
end

###############################################################################
#
#   Binary operators
#
###############################################################################

function +(a::fmpq_rel_series, b::fmpq_rel_series)
   check_parent(a, b)
   lena = pol_length(a)
   lenb = pol_length(b)
   prec = min(a.prec, b.prec)
   val = min(a.val, b.val)
   lena = min(lena, prec - a.val)
   lenb = min(lenb, prec - b.val)
   z = parent(a)()
   if a.val < b.val
      lenz = max(lena, lenb + b.val - a.val)
      ccall((:fmpq_poly_set_trunc, :libflint), Void,
            (Ptr{fmpq_rel_series}, Ptr{fmpq_rel_series}, Int),
            &z, &b, max(0, lenz - b.val + a.val))
      ccall((:fmpq_poly_shift_left, :libflint), Void,
            (Ptr{fmpq_rel_series}, Ptr{fmpq_rel_series}, Int),
            &z, &z, b.val - a.val)
      ccall((:fmpq_poly_add_series, :libflint), Void, 
                (Ptr{fmpq_rel_series}, Ptr{fmpq_rel_series}, Ptr{fmpq_rel_series}, Int), 
               &z, &z, &a, lenz)
   elseif b.val < a.val
      lenz = max(lena + a.val - b.val, lenb)
      ccall((:fmpq_poly_set_trunc, :libflint), Void,
            (Ptr{fmpq_rel_series}, Ptr{fmpq_rel_series}, Int),
            &z, &a, max(0, lenz - a.val + b.val))
      ccall((:fmpq_poly_shift_left, :libflint), Void,
            (Ptr{fmpq_rel_series}, Ptr{fmpq_rel_series}, Int),
            &z, &z, a.val - b.val)
      ccall((:fmpq_poly_add_series, :libflint), Void, 
                (Ptr{fmpq_rel_series}, Ptr{fmpq_rel_series}, Ptr{fmpq_rel_series}, Int), 
               &z, &z, &b, lenz)
   else
      lenz = max(lena, lenb)
      ccall((:fmpq_poly_add_series, :libflint), Void, 
                (Ptr{fmpq_rel_series}, Ptr{fmpq_rel_series}, Ptr{fmpq_rel_series}, Int), 
               &z, &a, &b, lenz)
   end
   z.prec = prec
   z.val = val
   renormalize!(z)
   return z
end

function -(a::fmpq_rel_series, b::fmpq_rel_series)
   check_parent(a, b)
   lena = pol_length(a)
   lenb = pol_length(b)
   prec = min(a.prec, b.prec)
   val = min(a.val, b.val)
   lena = min(lena, prec - a.val)
   lenb = min(lenb, prec - b.val)
   lenz = max(lena, lenb)
   z = parent(a)()
   if a.val < b.val
      lenz = max(lena, lenb + b.val - a.val)
      ccall((:fmpq_poly_set_trunc, :libflint), Void,
            (Ptr{fmpq_rel_series}, Ptr{fmpq_rel_series}, Int),
            &z, &b, max(0, lenz - b.val + a.val))
      ccall((:fmpq_poly_shift_left, :libflint), Void,
            (Ptr{fmpq_rel_series}, Ptr{fmpq_rel_series}, Int),
            &z, &z, b.val - a.val)
      ccall((:fmpq_poly_neg, :libflint), Void,
            (Ptr{fmpq_rel_series}, Ptr{fmpq_rel_series}), &z, &z)
      ccall((:fmpq_poly_add_series, :libflint), Void, 
                (Ptr{fmpq_rel_series}, Ptr{fmpq_rel_series}, Ptr{fmpq_rel_series}, Int), 
               &z, &z, &a, lenz)
   elseif b.val < a.val
      lenz = max(lena + a.val - b.val, lenb)
      ccall((:fmpq_poly_set_trunc, :libflint), Void,
            (Ptr{fmpq_rel_series}, Ptr{fmpq_rel_series}, Int),
            &z, &a, max(0, lenz - a.val + b.val))
      ccall((:fmpq_poly_shift_left, :libflint), Void,
            (Ptr{fmpq_rel_series}, Ptr{fmpq_rel_series}, Int),
            &z, &z, a.val - b.val)
      ccall((:fmpq_poly_sub_series, :libflint), Void, 
                (Ptr{fmpq_rel_series}, Ptr{fmpq_rel_series}, Ptr{fmpq_rel_series}, Int), 
               &z, &z, &b, lenz)
   else
      lenz = max(lena, lenb)
      ccall((:fmpq_poly_sub_series, :libflint), Void, 
                (Ptr{fmpq_rel_series}, Ptr{fmpq_rel_series}, Ptr{fmpq_rel_series}, Int), 
               &z, &a, &b, lenz)
   end
   z.prec = prec
   z.val = val
   renormalize!(z)
   return z
end

function *(a::fmpq_rel_series, b::fmpq_rel_series)
   check_parent(a, b)
   lena = pol_length(a)
   lenb = pol_length(b) 
   aval = valuation(a)
   bval = valuation(b)
   prec = min(a.prec - aval, b.prec - bval)
   lena = min(lena, prec)
   lenb = min(lenb, prec)
   z = parent(a)()
   z.val = a.val + b.val
   z.prec = prec + z.val
   if lena == 0 || lenb == 0
      return z
   end
   lenz = min(lena + lenb - 1, prec)
   ccall((:fmpq_poly_mullow, :libflint), Void, 
                (Ptr{fmpq_rel_series}, Ptr{fmpq_rel_series}, Ptr{fmpq_rel_series}, Int), 
               &z, &a, &b, lenz)
   return z
end

###############################################################################
#
#   Ad hoc binary operators
#
###############################################################################

function *(x::Int, y::fmpq_rel_series)
   z = parent(y)()
   z.prec = y.prec
   z.val = y.val
   ccall((:fmpq_poly_scalar_mul_si, :libflint), Void, 
                (Ptr{fmpq_rel_series}, Ptr{fmpq_rel_series}, Int), 
               &z, &y, x)
   return z
end

*(x::fmpq_rel_series, y::Int) = y * x

function *(x::fmpz, y::fmpq_rel_series)
   z = parent(y)()
   z.prec = y.prec
   z.val = y.val
   ccall((:fmpq_poly_scalar_mul_fmpz, :libflint), Void, 
                (Ptr{fmpq_rel_series}, Ptr{fmpq_rel_series}, Ptr{fmpz}), 
               &z, &y, &x)
   return z
end

function *(x::fmpq, y::fmpq_rel_series)
   z = parent(y)()
   z.prec = y.prec
   z.val = y.val
   ccall((:fmpq_poly_scalar_mul_fmpq, :libflint), Void, 
                (Ptr{fmpq_rel_series}, Ptr{fmpq_rel_series}, Ptr{fmpq}), 
               &z, &y, &x)
   return z
end

*(x::fmpq_rel_series, y::fmpz) = y * x

*(x::fmpq_rel_series, y::fmpq) = y * x

###############################################################################
#
#   Shifting
#
###############################################################################

function shift_left(x::fmpq_rel_series, len::Int)
   len < 0 && throw(DomainError())
   xlen = pol_length(x)
   z = fmpq_rel_series(x)
   z.prec = x.prec + len
   z.val = x.val + len
   z.parent = parent(x)
   return z
end

function shift_right(x::fmpq_rel_series, len::Int)
   len < 0 && throw(DomainError())
   xlen = pol_length(x)
   xval = valuation(x)
   z = parent(x)()
   if len >= xlen + xval
      z.prec = max(0, x.prec - len)
      z.val = max(0, x.prec - len)
   else
      z.prec = max(0, x.prec - len)
      z.val = max(0, xval - len)
      zlen = min(xlen + xval - len, xlen)
      ccall((:fmpq_poly_shift_right, :libflint), Void, 
                (Ptr{fmpq_rel_series}, Ptr{fmpq_rel_series}, Int), 
               &z, &x, xlen - zlen)
      renormalize!(z)
   end
   return z
end

###############################################################################
#
#   Truncation
#
###############################################################################

function truncate(x::fmpq_rel_series, prec::Int)
   prec < 0 && throw(DomainError())
   xlen = pol_length(x)
   xprec = precision(x)
   xval = valuation(x)
   if xprec + xval <= prec
      return x
   end
   z = parent(x)()
   z.prec = prec
   if prec <= xval
      z = parent(x)()
      z.val = prec
      z.prec = prec
   else
      z.val = xval
      ccall((:fmpq_poly_set_trunc, :libflint), Void, 
                (Ptr{fmpq_rel_series}, Ptr{fmpq_rel_series}, Int), 
               &z, &x, min(prec - xval, xlen))
   end
   return z
end

###############################################################################
#
#   Powering
#
###############################################################################

function ^(a::fmpq_rel_series, b::Int)
   b < 0 && throw(DomainError())
   if isgen(a)
      z = parent(a)()
      setcoeff!(z, 0, fmpq(1))
      z.prec = a.prec + b - 1
      z.val = b
   elseif pol_length(a) == 0
      z = parent(a)()
      z.prec = b*valuation(a)
      z.val = b*valuation(a)
   elseif pol_length(a) == 1
      return parent(a)([polcoeff(a, 0)^b], 1, 
                           (b - 1)*valuation(a) + precision(a), b*valuation(a))
   elseif b == 0
      return parent(a)([fmpq(1)], 1, precision(a) - valuation(a), 0)
   else
      bit = ~((~UInt(0)) >> 1)
      while (UInt(bit) & b) == 0
         bit >>= 1
      end
      z = a
      bit >>= 1
      while bit != 0
         z = z*z
         if (UInt(bit) & b) != 0
            z *= a
         end
         bit >>= 1
      end
   end
   return z
end

###############################################################################
#
#   Comparison
#
###############################################################################

function ==(x::fmpq_rel_series, y::fmpq_rel_series)
   check_parent(x, y)
   prec = min(x.prec, y.prec)
   if prec <= x.val && prec <= y.val
      return true
   end
   if x.val != y.val
      return false
   end
   xlen = min(pol_length(x), prec - x.val)
   ylen = min(pol_length(y), prec - y.val)
   if xlen != ylen
      return false
   end
   return Bool(ccall((:fmpq_poly_equal_trunc, :libflint), Cint, 
                (Ptr{fmpq_rel_series}, Ptr{fmpq_rel_series}, Int), 
               &x, &y, xlen))
end

function isequal(x::fmpq_rel_series, y::fmpq_rel_series)
   if parent(x) != parent(y)
      return false
   end
   if x.prec != y.prec || x.val != y.val || pol_length(x) != pol_length(y)
      return false
   end
   return Bool(ccall((:fmpq_poly_equal, :libflint), Cint, 
                (Ptr{fmpq_rel_series}, Ptr{fmpq_rel_series}, Int), 
               &x, &y, pol_length(x)))
end

###############################################################################
#
#   Ad hoc comparisons
#
###############################################################################

function ==(x::fmpq_rel_series, y::fmpq) 
   if precision(x) == 0
      return true
   elseif pol_length(x) > 1
      return false
   elseif pol_length(x) == 1 
      if x.val == 0
         z = fmpq()
         ccall((:fmpq_poly_get_coeff_fmpq, :libflint), Void, 
                       (Ptr{fmpq}, Ptr{fmpq_rel_series}, Int), &z, &x, 0)
         return ccall((:fmpq_equal, :libflint), Bool, 
               (Ptr{fmpq}, Ptr{fmpq}, Int), &z, &y, 0)
      else
         return false
      end
   else
      return y == 0
   end 
end

function ==(x::fmpq_rel_series, y::fmpz) 
   if precision(x) == 0
      return true
   elseif pol_length(x) > 1
      return false
   elseif pol_length(x) == 1 
      if x.val == 0
         z = fmpq()
         ccall((:fmpq_poly_get_coeff_fmpq, :libflint), Void, 
                       (Ptr{fmpq}, Ptr{fmpq_rel_series}, Int), &z, &x, 0)
         return den(z) == 1 && ccall((:fmpz_equal, :libflint), Bool, 
               (Ptr{fmpz}, Ptr{fmpz}, Int), &num(z), &y, 0)
      else
         return false
      end
   else
      return y == 0
   end 
end

==(x::fmpz, y::fmpq_rel_series) = y == x

==(x::fmpq, y::fmpq_rel_series) = y == x

==(x::fmpq_rel_series, y::Integer) = x == fmpz(y)

==(x::Integer, y::fmpq_rel_series) = y == x

###############################################################################
#
#   Exact division
#
###############################################################################

function divexact(x::fmpq_rel_series, y::fmpq_rel_series)
   check_parent(x, y)
   y == 0 && throw(DivideError())
   yval = valuation(y)
   xval = valuation(x)
   if yval != 0
      if xval >= yval
         x = shift_right(x, yval)
         y = shift_right(y, yval)
      end
   end
   !isunit(y) && error("Unable to invert power series")
   prec = min(x.prec - x.val, y.prec - y.val)
   z = parent(x)()
   z.val = xval - yval
   z.prec = prec + z.val
   if prec != 0
      ccall((:fmpq_poly_div_series, :libflint), Void, 
                (Ptr{fmpq_rel_series}, Ptr{fmpq_rel_series}, Ptr{fmpq_rel_series}, Int), 
               &z, &x, &y, prec)
   end
   return z
end

###############################################################################
#
#   Ad hoc exact division
#
###############################################################################

function divexact(x::fmpq_rel_series, y::Int)
   y == 0 && throw(DivideError())
   z = parent(x)()
   z.prec = x.prec
   z.val = x.val
   ccall((:fmpq_poly_scalar_divexact_si, :libflint), Void, 
                (Ptr{fmpq_rel_series}, Ptr{fmpq_rel_series}, Int), 
               &z, &x, y)
   return z
end

function divexact(x::fmpq_rel_series, y::fmpz)
   y == 0 && throw(DivideError())
   z = parent(x)()
   z.prec = x.prec
   z.prec = x.prec
   z.val = x.val
   ccall((:fmpq_poly_scalar_divexact_fmpz, :libflint), Void, 
                (Ptr{fmpq_rel_series}, Ptr{fmpq_rel_series}, Ptr{fmpz}), 
               &z, &x, &y)
   return z
end

function divexact(x::fmpq_rel_series, y::fmpq)
   y == 0 && throw(DivideError())
   z = parent(x)()
   z.prec = x.prec
   z.prec = x.prec
   z.val = x.val
   ccall((:fmpq_poly_scalar_divexact_fmpq, :libflint), Void, 
                (Ptr{fmpq_rel_series}, Ptr{fmpq_rel_series}, Ptr{fmpq}), 
               &z, &x, &y)
   return z
end

divexact(x::fmpq_rel_series, y::Integer) = divexact(x, fmpz(y))

###############################################################################
#
#   Inversion
#
###############################################################################

function inv(a::fmpq_rel_series)
   a == 0 && throw(DivideError())
   !isunit(a) && error("Unable to invert power series")
   ainv = parent(a)()
   ainv.prec = a.prec
   ainv.val = 0
   ccall((:fmpq_poly_inv_series, :libflint), Void, 
                (Ptr{fmpq_rel_series}, Ptr{fmpq_rel_series}, Int), 
               &ainv, &a, a.prec)
   return ainv
end

###############################################################################
#
#   Special functions
#
###############################################################################

function exp(a::fmpq_rel_series)
   (a.val == 0 && pol_length(a) != 0) && error("Constant term not zero in exp")
   if pol_length(a) + valuation(a) == 0 || a.prec == 1
      return parent(a)([fmpq(1)], 1, a.prec, 0)
   end
   z = parent(a)()
   z.prec = a.prec
   z.val = 0
   ccall((:fmpq_poly_shift_left, :libflint), Void, 
                (Ptr{fmpq_rel_series}, Ptr{fmpq_rel_series}, Int), 
               &z, &a, a.val)
   ccall((:fmpq_poly_exp_series, :libflint), Void, 
                (Ptr{fmpq_rel_series}, Ptr{fmpq_rel_series}, Int), 
               &z, &z, a.prec)
   renormalize!(z)
   return z
end

doc"""
   log(a::fmpq_rel_series)
> Return log$(a)$. Requires the constant term to be one.
"""
function log(a::fmpq_rel_series)
   (a.val != 0 || coeff(a, 0) != 1) && error("Constant term not one in log")
   if pol_length(a) + valuation(a) == 1 || a.prec < 2
      return parent(a)()
   end
   z = parent(a)()
   z.prec = a.prec
   z.val = 0
   ccall((:fmpq_poly_log_series, :libflint), Void, 
                (Ptr{fmpq_rel_series}, Ptr{fmpq_rel_series}, Int), 
               &z, &a, a.prec)
   renormalize!(z)
   return z
end

doc"""
   tan(a::fmpq_rel_series)
> Return tan$(a)$. Requires a zero constant term.
"""
function tan(a::fmpq_rel_series)
   (a.val == 0 && pol_length(a) != 0) && error("Constant term not zero in tan")
   if a == 0 || a.prec < 2
      return parent(a)()
   end
   z = parent(a)()
   z.prec = a.prec
   z.val = 0
   ccall((:fmpq_poly_shift_left, :libflint), Void, 
                (Ptr{fmpq_rel_series}, Ptr{fmpq_rel_series}, Int), 
               &z, &a, a.val)
   ccall((:fmpq_poly_tan_series, :libflint), Void, 
                (Ptr{fmpq_rel_series}, Ptr{fmpq_rel_series}, Int), 
               &z, &z, a.prec)
   renormalize!(z)
   return z
end

doc"""
   tanh(a::fmpq_rel_series)
> Return tanh$(a)$. Requires a zero constant term.
"""
function tanh(a::fmpq_rel_series)
   (a.val == 0 && pol_length(a) != 0) && error("Constant term not zero in tanh")
   if a == 0 || a.prec < 2
      return parent(a)()
   end
   z = parent(a)()
   z.prec = a.prec
   z.val = 0
   ccall((:fmpq_poly_shift_left, :libflint), Void, 
                (Ptr{fmpq_rel_series}, Ptr{fmpq_rel_series}, Int), 
               &z, &a, a.val)
   ccall((:fmpq_poly_tanh_series, :libflint), Void, 
                (Ptr{fmpq_rel_series}, Ptr{fmpq_rel_series}, Int), 
               &z, &z, a.prec)
   renormalize!(z)
   return z
end

doc"""
   sin(a::fmpq_rel_series)
> Return sin$(a)$. Requires a zero constant term.
"""
function sin(a::fmpq_rel_series)
   (a.val == 0 && pol_length(a) != 0) && error("Constant term not zero in sin")
   if a == 0 || a.prec < 2
      return parent(a)()
   end
   z = parent(a)()
   z.prec = a.prec
   z.val = 0
   ccall((:fmpq_poly_shift_left, :libflint), Void, 
                (Ptr{fmpq_rel_series}, Ptr{fmpq_rel_series}, Int), 
               &z, &a, a.val)
   ccall((:fmpq_poly_truncate, :libflint), Void, 
                (Ptr{fmpq_rel_series}, Int), 
               &z, a.prec)
   ccall((:fmpq_poly_sin_series, :libflint), Void, 
                (Ptr{fmpq_rel_series}, Ptr{fmpq_rel_series}, Int), 
               &z, &z, a.prec)
   renormalize!(z)
   return z
end

doc"""
   sinh(a::fmpq_rel_series)
> Return sinh$(a)$. Requires a zero constant term.
"""
function sinh(a::fmpq_rel_series)
   (a.val == 0 && pol_length(a) != 0) && error("Constant term not zero in sinh")
   if a == 0 || a.prec < 2
      return parent(a)()
   end
   z = parent(a)()
   z.prec = a.prec
   z.val = 0
   ccall((:fmpq_poly_shift_left, :libflint), Void, 
                (Ptr{fmpq_rel_series}, Ptr{fmpq_rel_series}, Int), 
               &z, &a, a.val)
   ccall((:fmpq_poly_sinh_series, :libflint), Void, 
                (Ptr{fmpq_rel_series}, Ptr{fmpq_rel_series}, Int), 
               &z, &z, a.prec)
   renormalize!(z)
   return z
end

doc"""
   cos(a::fmpq_rel_series)
> Return cos$(a)$. Requires a zero constant term.
"""
function cos(a::fmpq_rel_series)
   (a.val == 0 && pol_length(a) != 0) && error("Constant term not zero in cos")
   if pol_length(a) + valuation(a) == 0 || a.prec == 1
      return one(parent(a))
   end
   z = parent(a)()
   z.prec = a.prec
   z.val = 0
   ccall((:fmpq_poly_shift_left, :libflint), Void, 
                (Ptr{fmpq_rel_series}, Ptr{fmpq_rel_series}, Int), 
               &z, &a, a.val)
   ccall((:fmpq_poly_truncate, :libflint), Void, 
                (Ptr{fmpq_rel_series}, Int), 
               &z, a.prec)
   ccall((:fmpq_poly_cos_series, :libflint), Void, 
                (Ptr{fmpq_rel_series}, Ptr{fmpq_rel_series}, Int), 
               &z, &z, a.prec)
   renormalize!(z)
   return z
end

doc"""
   cosh(a::fmpq_rel_series)
> Return cosh$(a)$. Requires a zero constant term.
"""
function cosh(a::fmpq_rel_series)
   (a.val == 0 && pol_length(a) != 0) && error("Constant term not zero in cosh")
   if pol_length(a) + valuation(a) == 0 || a.prec == 1
      return one(parent(a))
   end
   z = parent(a)()
   z.prec = a.prec
   z.val = 0
   ccall((:fmpq_poly_shift_left, :libflint), Void, 
                (Ptr{fmpq_rel_series}, Ptr{fmpq_rel_series}, Int), 
               &z, &a, a.val)
   ccall((:fmpq_poly_cosh_series, :libflint), Void, 
                (Ptr{fmpq_rel_series}, Ptr{fmpq_rel_series}, Int), 
               &z, &z, a.prec)
   renormalize!(z)
   return z
end

doc"""
   asin(a::fmpq_rel_series)
> Return asin$(a)$. Requires a zero constant term.
"""
function asin(a::fmpq_rel_series)
   (a.val == 0 && pol_length(a) != 0) && error("Constant term not zero in asin")
   if a == 0 || a.prec < 2
      return parent(a)()
   end
   z = parent(a)()
   z.prec = a.prec
   z.val = 0
   ccall((:fmpq_poly_shift_left, :libflint), Void, 
                (Ptr{fmpq_rel_series}, Ptr{fmpq_rel_series}, Int), 
               &z, &a, a.val)
   ccall((:fmpq_poly_asin_series, :libflint), Void, 
                (Ptr{fmpq_rel_series}, Ptr{fmpq_rel_series}, Int), 
               &z, &z, a.prec)
   renormalize!(z)
   return z
end

doc"""
   asinh(a::fmpq_rel_series)
> Return asinh$(a)$. Requires a zero constant term.
"""
function asinh(a::fmpq_rel_series)
   (a.val == 0 && pol_length(a) != 0) && error("Constant term not zero in asinh")
   if a == 0 || a.prec < 2
      return parent(a)()
   end
   z = parent(a)()
   z.prec = a.prec
   z.val = 0
   ccall((:fmpq_poly_shift_left, :libflint), Void, 
                (Ptr{fmpq_rel_series}, Ptr{fmpq_rel_series}, Int), 
               &z, &a, a.val)
   ccall((:fmpq_poly_asinh_series, :libflint), Void, 
                (Ptr{fmpq_rel_series}, Ptr{fmpq_rel_series}, Int), 
               &z, &z, a.prec)
   renormalize!(z)
   return z
end

doc"""
   atan(a::fmpq_rel_series)
> Return atan$(a)$. Requires a zero constant term.
"""
function atan(a::fmpq_rel_series)
   (a.val == 0 && pol_length(a) != 0) && error("Constant term not zero in atan")
   if a == 0 || a.prec < 2
      return parent(a)()
   end
   z = parent(a)()
   z.prec = a.prec
   z.val = 0
   ccall((:fmpq_poly_shift_left, :libflint), Void, 
                (Ptr{fmpq_rel_series}, Ptr{fmpq_rel_series}, Int), 
               &z, &a, a.val)
   ccall((:fmpq_poly_atan_series, :libflint), Void, 
                (Ptr{fmpq_rel_series}, Ptr{fmpq_rel_series}, Int), 
               &z, &z, a.prec)
   renormalize!(z)
   return z
end

doc"""
   atanh(a::fmpq_rel_series)
> Return atanh$(a)$. Requires a zero constant term.
"""
function atanh(a::fmpq_rel_series)
   (a.val == 0 && pol_length(a) != 0) && error("Constant term not zero in atanh")
   if a == 0 || a.prec < 2
      return parent(a)()
   end
   z = parent(a)()
   z.prec = a.prec
   z.val = 0
   ccall((:fmpq_poly_shift_left, :libflint), Void, 
                (Ptr{fmpq_rel_series}, Ptr{fmpq_rel_series}, Int), 
               &z, &a, a.val)
   ccall((:fmpq_poly_atanh_series, :libflint), Void, 
                (Ptr{fmpq_rel_series}, Ptr{fmpq_rel_series}, Int), 
               &z, &z, a.prec)
   renormalize!(z)
   return z
end

doc"""
   sqrt(a::fmpq_rel_series)
> Return the power series square root of $a$. Requires a constant term equal to
> one.
"""
function sqrt(a::fmpq_rel_series)
   (a.val != 0 || coeff(a, 0) != 1) && error("Constant term not one in sqrt")
   z = parent(a)()
   z.prec = a.prec
   z.val = 0
   ccall((:fmpq_poly_sqrt_series, :libflint), Void, 
                (Ptr{fmpq_rel_series}, Ptr{fmpq_rel_series}, Int), 
               &z, &a, a.prec)
   return z
end

###############################################################################
#
#   Unsafe functions
#
###############################################################################

function zero!(z::fmpq_rel_series)
   ccall((:fmpq_poly_zero, :libflint), Void, 
                (Ptr{fmpq_rel_series},), &z)
   z.prec = parent(z).prec_max
end

function setcoeff!(z::fmpq_rel_series, n::Int, x::fmpq)
   ccall((:fmpq_poly_set_coeff_fmpq, :libflint), Void, 
                (Ptr{fmpq_rel_series}, Int, Ptr{fmpq}), 
               &z, n, &x)
end

function mul!(z::fmpq_rel_series, a::fmpq_rel_series, b::fmpq_rel_series)
   lena = pol_length(a)
   lenb = pol_length(b)
   aval = valuation(a)
   bval = valuation(b)
   prec = min(a.prec - aval, b.prec - bval)
   lena = min(lena, prec)
   lenb = min(lenb, prec)
   z.val = a.val + b.val
   z.prec = prec + c.val
   lenz = min(lena + lenb - 1, prec)
   if lena <= 0 || lenb <= 0
      lenz = 0
   end
   ccall((:fmpq_poly_mullow, :libflint), Void, 
                (Ptr{fmpq_rel_series}, Ptr{fmpq_rel_series}, Ptr{fmpq_rel_series}, Int), 
               &z, &a, &b, lenz)
   return nothing
end

function addeq!(a::fmpq_rel_series, b::fmpq_rel_series)
   lena = pol_length(a)
   lenb = pol_length(b)  
   prec = min(a.prec, b.prec)
<<<<<<< HEAD
 
   lena = min(lena, prec)
   lenb = min(lenb, prec)

   len = max(lena, lenb)
   a.prec = prec
   ccall((:fmpq_poly_add_series, :libflint), Void, 
                (Ptr{fmpq_rel_series}, Ptr{fmpq_rel_series}, Ptr{fmpq_rel_series}, Int), 
               &a, &a, &b, len)
end

function add!(c::fmpq_rel_series, a::fmpq_rel_series, b::fmpq_rel_series)
   lena = length(a)
   lenb = length(b)
         
   prec = min(a.prec, b.prec)
 
   lena = min(lena, prec)
   lenb = min(lenb, prec)

   lenc = max(lena, lenb)
   c.prec = prec
   ccall((:fmpq_poly_add_series, :libflint), Void, 
                (Ptr{fmpq_rel_series}, Ptr{fmpq_rel_series}, Ptr{fmpq_rel_series}, Int), 
               &c, &a, &b, lenc)
=======
   val = min(a.val, b.val)
   lena = min(lena, prec - a.val)
   lenb = min(lenb, prec - b.val)
   if a.val < b.val
      z = fmpq_rel_series()
      lenz = max(lena, lenb + b.val - a.val)
      ccall((:fmpq_poly_set_trunc, :libflint), Void,
            (Ptr{fmpq_rel_series}, Ptr{fmpq_rel_series}, Int),
            &z, &b, max(0, lenz - b.val + a.val))
      ccall((:fmpq_poly_shift_left, :libflint), Void,
            (Ptr{fmpq_rel_series}, Ptr{fmpq_rel_series}, Int),
            &z, &z, b.val - a.val)
      ccall((:fmpq_poly_add_series, :libflint), Void, 
                (Ptr{fmpq_rel_series}, Ptr{fmpq_rel_series}, Ptr{fmpq_rel_series}, Int), 
               &a, &a, &z, lenz)
   elseif b.val < a.val
      lenz = max(lena + a.val - b.val, lenb)
      ccall((:fmpq_poly_truncate, :libflint), Void,
            (Ptr{fmpq_rel_series}, Int),
            &a, max(0, lenz - a.val + b.val))
      ccall((:fmpq_poly_shift_left, :libflint), Void,
            (Ptr{fmpq_rel_series}, Ptr{fmpq_rel_series}, Int),
            &a, &a, a.val - b.val)
      ccall((:fmpq_poly_add_series, :libflint), Void, 
                (Ptr{fmpq_rel_series}, Ptr{fmpq_rel_series}, Ptr{fmpq_rel_series}, Int), 
               &a, &a, &b, lenz)
   else
      lenz = max(lena, lenb)
      ccall((:fmpq_poly_add_series, :libflint), Void, 
                (Ptr{fmpq_rel_series}, Ptr{fmpq_rel_series}, Ptr{fmpq_rel_series}, Int), 
               &a, &a, &b, lenz)
   end
   a.prec = prec
   a.val = val
   renormalize!(a)
   return nothing
>>>>>>> 62ead5ac
end

###############################################################################
#
#   Promotion rules
#
###############################################################################

Base.promote_rule{T <: Integer}(::Type{fmpq_rel_series}, ::Type{T}) = fmpq_rel_series

Base.promote_rule(::Type{fmpq_rel_series}, ::Type{fmpz}) = fmpq_rel_series

Base.promote_rule(::Type{fmpq_rel_series}, ::Type{fmpq}) = fmpq_rel_series

###############################################################################
#
#   Parent object call overload
#
###############################################################################

function (a::FmpqRelSeriesRing)()
   z = fmpq_rel_series()
   z.prec = a.prec_max
   z.val = a.prec_max
   z.parent = a
   return z
end

function (a::FmpqRelSeriesRing)(b::Integer)
   if b == 0
      z = fmpq_rel_series()
      z.prec = a.prec_max
   else
      z = fmpq_rel_series([fmpq(b)], 1, a.prec_max, 0)
   end
   z.parent = a
   return z
end

function (a::FmpqRelSeriesRing)(b::fmpz)
   if b == 0
      z = fmpq_rel_series()
      z.prec = a.prec_max
   else
      z = fmpq_rel_series([fmpq(b)], 1, a.prec_max, 0)
   end
   z.parent = a
   return z
end

function (a::FmpqRelSeriesRing)(b::fmpq)
   if b == 0
      z = fmpq_rel_series()
      z.prec = a.prec_max
   else
      z = fmpq_rel_series([b], 1, a.prec_max, 0)
   end
   z.parent = a
   return z
end

function (a::FmpqRelSeriesRing)(b::fmpq_rel_series)
   parent(b) != a && error("Unable to coerce power series")
   return b
end

function (a::FmpqRelSeriesRing)(b::Array{fmpq, 1}, len::Int, prec::Int, val::Int)
   z = fmpq_rel_series(b, len, prec, val)
   z.parent = a
   return z
end
<|MERGE_RESOLUTION|>--- conflicted
+++ resolved
@@ -907,33 +907,6 @@
    lena = pol_length(a)
    lenb = pol_length(b)  
    prec = min(a.prec, b.prec)
-<<<<<<< HEAD
- 
-   lena = min(lena, prec)
-   lenb = min(lenb, prec)
-
-   len = max(lena, lenb)
-   a.prec = prec
-   ccall((:fmpq_poly_add_series, :libflint), Void, 
-                (Ptr{fmpq_rel_series}, Ptr{fmpq_rel_series}, Ptr{fmpq_rel_series}, Int), 
-               &a, &a, &b, len)
-end
-
-function add!(c::fmpq_rel_series, a::fmpq_rel_series, b::fmpq_rel_series)
-   lena = length(a)
-   lenb = length(b)
-         
-   prec = min(a.prec, b.prec)
- 
-   lena = min(lena, prec)
-   lenb = min(lenb, prec)
-
-   lenc = max(lena, lenb)
-   c.prec = prec
-   ccall((:fmpq_poly_add_series, :libflint), Void, 
-                (Ptr{fmpq_rel_series}, Ptr{fmpq_rel_series}, Ptr{fmpq_rel_series}, Int), 
-               &c, &a, &b, lenc)
-=======
    val = min(a.val, b.val)
    lena = min(lena, prec - a.val)
    lenb = min(lenb, prec - b.val)
@@ -970,7 +943,22 @@
    a.val = val
    renormalize!(a)
    return nothing
->>>>>>> 62ead5ac
+end
+
+function add!(c::fmpq_rel_series, a::fmpq_rel_series, b::fmpq_rel_series)
+   lena = length(a)
+   lenb = length(b)
+         
+   prec = min(a.prec, b.prec)
+ 
+   lena = min(lena, prec)
+   lenb = min(lenb, prec)
+
+   lenc = max(lena, lenb)
+   c.prec = prec
+   ccall((:fmpq_poly_add_series, :libflint), Void, 
+                (Ptr{fmpq_rel_series}, Ptr{fmpq_rel_series}, Ptr{fmpq_rel_series}, Int), 
+               &c, &a, &b, lenc)
 end
 
 ###############################################################################
