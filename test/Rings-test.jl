--- conflicted
+++ resolved
@@ -7,12 +7,8 @@
 include("ZZ-test.jl")
 include("Poly-test.jl")
 include("Residue-test.jl")
-<<<<<<< HEAD
 include("PowerSeries-test.jl")
-=======
 include("nmod_mat-test.jl")
-#include("PowerSeries-test.jl")
->>>>>>> 17926845
 
 include("Fields-test.jl")
 
@@ -20,12 +16,8 @@
    test_zz()
    test_poly()
    test_residue()
-<<<<<<< HEAD
    test_series()
-=======
    test_nmod_mat()
-#   test_series()
->>>>>>> 17926845
 end
 
 function test_all()
